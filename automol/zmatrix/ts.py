--- conflicted
+++ resolved
@@ -673,17 +673,9 @@
         else:
             # mol_idx = idx
             mol_cnt += 1
-<<<<<<< HEAD
-            #print('mol')
-    #print(rad_cnt)
-    #print(mol_cnt)
-    if rad_cnt == 1 and mol_cnt == 1:
-        #print('here')
-        if rad_idx == 0:
-=======
+
     if rad_cnt == 1 and mol_cnt == 1:
         if rad_idx == 0: 
->>>>>>> 39ca1429
             rct2_zma, rct1_zma = rct_zmas
             rct_zmas = [rct1_zma, rct2_zma]
         # Confirm the reaction type and build the appropriate Z-Matrix
