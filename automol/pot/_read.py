""" Finds different types of maxima along potentials. Currently works
    with lists of energies instead of the standard potential dict in
    other functions.
"""

import numpy
from scipy.signal import argrelextrema
from phydat import phycon


ETHRESH = 0.01 * phycon.KCAL2EH


# Functions to build lists potential sadpts
def find_max1d(enes_lst, max_type,
               ethresh=ETHRESH, include_endpts=True):
    """ Find the desired maxima along a 1D-potential.

        This maximum
        could correspond to the innmermost local maximum or simply the
        global maximum.
    """

    if max_type in ('sadpt-global', 'sadpt-innermost'):
        typ = max_type.split('-')[1]
        max_idx = saddle_point_maximum(
            enes_lst,
            max_type=typ, ethresh=ethresh,
            include_endpts=include_endpts)
    elif max_type == 'full-global':
        max_idx = global_maximum(enes_lst, include_endpts=include_endpts)
    else:
        raise NotImplementedError(f'No max_type: {max_type}')

    return max_idx
<<<<<<< HEAD


# Functions for global searches
def global_maximum(enes_lst, include_endpts=False):
    """ Find the global maxima.
    """

    if include_endpts:
        max_ene = max(enes_lst)
    else:
        max_ene = max(enes_lst[1:-1])

    return enes_lst.index(max_ene)


# Functions to locate maxima corresponding to saddle points
def saddle_point_maximum(enes_lst,
                         max_type='global',
                         ethresh=ETHRESH,
                         include_endpts=True):
    """ Find maxima along potential
    """

=======


# Functions for global searches
def global_maximum(enes_lst, include_endpts=False):
    """ Find the global maxima.
    """

    if include_endpts:
        max_ene = max(enes_lst)
    else:
        max_ene = max(enes_lst[1:-1])

    return enes_lst.index(max_ene)


# Functions to locate maxima corresponding to saddle points
def saddle_point_maximum(enes_lst,
                         max_type='global',
                         ethresh=ETHRESH,
                         include_endpts=True):
    """ Find maxima along potential
    """

>>>>>>> b4ca122c
    def _global_max(idxs, enes):
        """ Determine the index of the global max of a 1D-potential from a
            list of (idx, ene) pairs of local maxima for that potential.

            :param idxs: triplet sets for each local maximum
                (left endpt, max, right endpt), where each is idx for pot lst
            :type idxs: tuple(tuple(int))
            :param enes: energies for each local maximum
            :type enes: tuple(float)
        """
        idx = enes.index(max(enes))
        max_idx = idxs[idx][1]
        return max_idx

    def _innermost_max(idxs):
        """ Determine the index of the innermost max of a 1D-potential from a
            list of (idx, ene) pairs of local maxima for that potential.

            :param idxs: triplet sets for each local maximum
                (left endpt, max, right endpt), where each is idx for pot lst
            :type idxs: tuple(tuple(int))
        """
        # for each local maximum idx_set (endpt, max, endpt):
        # find distance b/w middle of potential and max
        mid_idx = int(len(idxs)/2) - 1  # mid idx in 0-indexing
        dist_from_mid_idx = tuple(abs(idx_set[1]-mid_idx)
                                  for idx_set in idxs)
        # determine which local maximum idx_set is closest to middle of pot
        set_idx_of_low_dist = dist_from_mid_idx.index(min(dist_from_mid_idx))
        # Grab the value for max in (endpt, max, endpt) set, this is the idx
        # of the innermost local maximum on potential (idx for whole pot lst)
        max_idx = idxs[set_idx_of_low_dist][1]
        return max_idx

    # Locate all potential sadpts
    sadpt_idxs, sadpt_enes = _potential_sadpt(enes_lst, ethresh=ethresh)

    # Determine which of local maxima located meet desired specs; return this
    if sadpt_idxs and sadpt_enes:
        if max_type == 'global':
            max_idx = _global_max(sadpt_idxs, sadpt_enes)
        elif max_type == 'innermost':
            max_idx = _innermost_max(sadpt_idxs)
    else:
        if include_endpts:
            if enes_lst:
                max_idx = 0 if enes_lst[0] > enes_lst[-1] else -1
            else:
<<<<<<< HEAD
                max_idx = -1
=======
                max_idx = None
>>>>>>> b4ca122c
        else:
            if enes_lst[0] > max(enes_lst[max_idx], enes_lst[-1]):
                max_idx = 0
            elif enes_lst[-1] > max(enes_lst[max_idx], enes_lst[0]):
                max_idx = -1

    return max_idx


def _potential_sadpt(evals, ethresh=ETHRESH):
    """ Determine points on a 1D-grid that could correspond to
        a saddle point
    """

    # Determine the idxs for all of the local extrema
    loc_max, loc_min = _local_extrema(evals)
    # Find min1-max-min2 triplets for each local maxima
    final_idx = len(evals) - 1
    extrema = _extrema_triplets(loc_max, loc_min, final_idx)
    # Determine which local maxima should be considered for a sadpt search
    sadpt_idxs, sadpt_enes = _potential_sadpt_triplets(
        extrema, evals, ethresh=ethresh)

    return sadpt_idxs, sadpt_enes


def _potential_sadpt_triplets(extrema_trips, evals,
                              ethresh=ETHRESH):
    """ Find triplets to look for sadpts
    """

    sadpt_idxs = tuple()
    sadpt_enes = tuple()
    for trip in extrema_trips:
        minidx1, maxidx, minidx2 = trip
        emin1, emax, emin2 = evals[minidx1], evals[maxidx], evals[minidx2]
        edif1 = abs(emax - emin1)
        edif2 = abs(emax - emin2)
        if edif1 >= ethresh or edif2 >= ethresh:
            sadpt_idxs += (trip,)
            sadpt_enes += (emax,)
            # edifs += ((edif1, edif2),)

    return sadpt_idxs, sadpt_enes


def _extrema_triplets(loc_max, loc_min, final_idx):
    """ Build a tuple of triplets for each local maxima where
        each triplet consists of the idx of the maxima and the
        idxs of the minima (or grid endpoint) the maxima is connected
        to.

        param final_idx: index for the final point on the grid (in 0-index)
    """

    trips = tuple()
    for lmax in loc_max:

        # Find inner min connected to emax
        in_idx = lmax
        while in_idx not in loc_min and in_idx != 0:
            in_idx -= 1

        # Find outer min connected to emax
        out_idx = lmax
        while out_idx not in loc_min and out_idx != final_idx:
            out_idx += 1

        # Add to the triplet lst
        trips += ((in_idx, lmax, out_idx),)

    return trips


def _local_extrema(grid):
    """ Find local min and max on a 1D grid
    """

    loc_max = tuple(argrelextrema(numpy.array(grid), numpy.greater)[0])
    loc_min = tuple(argrelextrema(numpy.array(grid), numpy.less)[0])

    print('local stat pt test:', loc_max, loc_min)

    return loc_max, loc_min<|MERGE_RESOLUTION|>--- conflicted
+++ resolved
@@ -33,7 +33,6 @@
         raise NotImplementedError(f'No max_type: {max_type}')
 
     return max_idx
-<<<<<<< HEAD
 
 
 # Functions for global searches
@@ -57,31 +56,6 @@
     """ Find maxima along potential
     """
 
-=======
-
-
-# Functions for global searches
-def global_maximum(enes_lst, include_endpts=False):
-    """ Find the global maxima.
-    """
-
-    if include_endpts:
-        max_ene = max(enes_lst)
-    else:
-        max_ene = max(enes_lst[1:-1])
-
-    return enes_lst.index(max_ene)
-
-
-# Functions to locate maxima corresponding to saddle points
-def saddle_point_maximum(enes_lst,
-                         max_type='global',
-                         ethresh=ETHRESH,
-                         include_endpts=True):
-    """ Find maxima along potential
-    """
-
->>>>>>> b4ca122c
     def _global_max(idxs, enes):
         """ Determine the index of the global max of a 1D-potential from a
             list of (idx, ene) pairs of local maxima for that potential.
@@ -130,11 +104,7 @@
             if enes_lst:
                 max_idx = 0 if enes_lst[0] > enes_lst[-1] else -1
             else:
-<<<<<<< HEAD
-                max_idx = -1
-=======
                 max_idx = None
->>>>>>> b4ca122c
         else:
             if enes_lst[0] > max(enes_lst[max_idx], enes_lst[-1]):
                 max_idx = 0
