""" Level 4 functions depending on amchi, inchi, graph, geom
"""
from .. import amchi, geom, graph, inchi
from .base import reflect, split


# # conversions
# # derived properties
def is_complete(chi):
    """Determine if the ChI string is complete
    (has all stereo-centers assigned).

    Currently only checks species that does not have any
    resonance structures.

    :param chi: ChI string
    :type chi: str
    :rtype: bool
    """
    pfx = amchi.prefix(chi)
    if pfx == "AMChI":
        ret = amchi.is_complete(chi)
    elif pfx == "InChI":
        ret = inchi.is_complete(chi)
    else:
        raise ValueError(f"ChI string '{chi}' has unknown prefix '{pfx}'.")
    return ret


def is_bad(chi, gra=None):
    """Is this ChI string is a bad InChI?

    :param chi: ChI string
    :type chi: str
    :param gra: A graph version of the InChI, to avoid recalculating
    :type gra: automol graph
    :returns: True if it is a bad InChI
    :rtype: bool
    """
    pfx = amchi.prefix(chi)
    ret = False
    if pfx == "InChI":
        gra = inchi.graph(chi) if gra is None else gra
        ret = graph.inchi_is_bad(gra, chi)

    return ret


def chi_(chi):  # => chi() in __init__.py (underscore here avoids name clash)
    """Recalculate the ChI string, returning an AMChI only if the InChI is bad

    :param chi: ChI string
    :type chi: str
    :returns: an InChI if valid; otherwise an AMChI
    """
    gra = amchi.graph(chi)
    chi = graph.inchi(gra)
    if graph.inchi_is_bad(gra, chi):
        chi = graph.amchi(gra)
    return chi


def without_stereo(chi, reassess_amchi=True):
    """Remove stereo information from this ChI

    :param chi: ChI string
    :type chi: str
    """
    pfx = amchi.prefix(chi)
    if pfx == "AMChI":
        ret = amchi.without_stereo(chi)
    elif pfx == "InChI":
        ret = inchi.without_stereo(chi)
    else:
        raise ValueError(f"ChI string '{chi}' has unknown prefix '{pfx}'.")

    if reassess_amchi:
        ret = chi_(ret)

    return ret


# # derived transformations
def join(chis):
    """Join separate ChI strings into one multi-component ChI string.

    :param chis: sequence of ChI strings
    :type chis: tuple[str]
    :returns: the joined ChI string
    :rtype: str
    """
    pfxs = list(map(amchi.prefix, chis))
    if "AMChI" in pfxs:
        # If any of these are AMChIs, they must all be converted over before
        # joining them together.
        chis = [inchi.amchi(c) if amchi.prefix(c) == "InChI" else c for c in chis]
        ret = amchi.join(chis)
    elif set(pfxs) == {"InChI"}:
        ret = inchi.join(chis)
    else:
        raise ValueError(f"One of these has an unknown prefix: {chis}.")
    return ret


def add_stereo(chi):
    """Add stereochemistry to a ChI string converting to/from geometry.

    :param chi: ChI string
    :type chi: str
    :rtype: str
    """

    ste_slyrs = amchi.stereo_layers(chi)
    if not ste_slyrs:
        geo = amchi.geometry(chi)
        chi = geom.chi(geo, stereo=True)

    return chi


def expand_stereo(chi, enant=True):
    """Obtain all possible stereoisomers of a ChI string.

    :param chi: ChI string
    :type chi: str
    :param enant: Include all enantiomers, or only canonical ones?
    :type enant: bool
    :rtype: list[str]
    """
    gra = amchi.graph(chi, stereo=False)
    sgrs = graph.expand_stereo(gra, enant=enant, symeq=False)
    ste_chis = []
    for sgr in sgrs:
        ste_chi = graph.inchi(sgr, stereo=True)

        # Switch to AMChI if the InChI is bad
        if is_bad(ste_chi, gra=sgr):
            ste_chi = graph.amchi(sgr, stereo=True)

        ste_chis.append(ste_chi)

    return ste_chis


def is_canonical_enantiomer(chi):
    """Is this a canonical enantiomer? Also returns true for non-enantiomers.

    For multi-component InChIs, it checks that the first enantiomeric
    component (if any), in sorted order, is canonical.

    :param chi: ChI string
    :type chi: str
    :returns: False if the ChI is the inverted form of its canonical
        enantiomer; True in all other cases (including non-enantiomers).
    :rtype: bool
    """
    pfx = amchi.prefix(chi)
    if pfx == "InChI":
        chi = inchi.amchi(chi) if isinstance(chi, str) else tuple(map(inchi.amchi, chi))
    return amchi.is_canonical_enantiomer(chi)


def is_canonical_enantiomer_reaction(rct_chi, prd_chi):
    """Does this reaction have a canonical combination of enantiomers?

    :param rct_chi: A multi-component ChI or list of ChIs for the reactants
    :type rct_chi: str or list[str]
    :param prd_chi: A multi-component ChI or list of ChIs for the products
    :type prd_chi: str or list[str]

    :returns: Whether or not the reaction is canonical
    :rtype: bool
    """
    rct_chis = split(rct_chi) if isinstance(rct_chi, str) else rct_chi
    prd_chis = split(prd_chi) if isinstance(prd_chi, str) else prd_chi

    rct_chis = tuple(
        inchi.amchi(c) if amchi.prefix(c) == "InChI" else c for c in rct_chis
    )
    prd_chis = tuple(
        inchi.amchi(c) if amchi.prefix(c) == "InChI" else c for c in prd_chis
    )

    return amchi.is_canonical_enantiomer_reaction(rct_chis, prd_chis)


def canonical_enantiomer(chi):
    """Convert this ChI string to a canonical enantiomer, if it isn't already

    Works for multi-component InChIs or lists of InChIs

    :param chi: ChI string
    :type chi: str
    :returns: The reflected ChI string, if it was a non-canonical
        enantiomer; otherwise, it returns the original ChI string
    """
    if not is_canonical_enantiomer(chi):
        chi = reflect(chi) if isinstance(chi, str) else tuple(map(reflect, chi))
    return chi


def canonical_enantiomer_reaction(rct_chi, prd_chi):
    """Convert this reaction into a canonical combination of enantiomers

    :param rct_chi: A multi-component ChI or list of ChIs for the reactants
    :type rct_chi: str or list[str]
    :param prd_chi: A multi-component ChI or list of ChIs for the products
    :type prd_chi: str or list[str]

    :returns: The reflected reaction, if it was a non-canonical combination
        of enantiomers; otherwise, it returns the original reaction.
    """
    if not is_canonical_enantiomer_reaction(rct_chi, prd_chi):
        rct_chi = (
            reflect(rct_chi)
            if isinstance(rct_chi, str)
            else tuple(map(reflect, rct_chi))
        )
        prd_chi = (
            reflect(prd_chi)
            if isinstance(prd_chi, str)
            else tuple(map(reflect, prd_chi))
        )
    return rct_chi, prd_chi


# # InCHI string converters
<<<<<<< HEAD
def inchi_to_amchi(ich, printlog=True, convert=True):
    """ For an InChI string with stereo convert to an AMChI
=======
def inchi_to_amchi(ich, convert=True, printlog=True):
    """For an InChI string with stereo convert to an AMChI
>>>>>>> 4d11930a

        Since stereo conversions are expensive, function checks
        if input string is an InChI, w/ stereo, for species
        with resonance stabilization. Then it attempts the
        conversion.
        If convert=True: converts bad inchis in any case

    Note that these results still depend on the InChI code
    algorithm not building an incorrect geometry, so this
    conversion is not guaranteed to work.
    """

    chi = ich
    if amchi.prefix(ich) == "InChI":
        if amchi.stereo_layers(ich) or convert==True:
            if is_bad(ich):
                geo = amchi.geometry(ich)
                chi = geom.chi(geo)

                # Print a warning since conversion not guaranteed
                if printlog:
                    if amchi.prefix(chi) == "AMChI":
                        print(
                            "Check accuracy of InChI -> AMChI conversion:"
                            f"{ich} -> {chi}"
                        )
    elif convert and amchi.prefix(chi) == "AMChI":
        gra = amchi.graph(chi)
        chi = graph.chi(gra)

    return chi<|MERGE_RESOLUTION|>--- conflicted
+++ resolved
@@ -225,14 +225,8 @@
 
 
 # # InCHI string converters
-<<<<<<< HEAD
-def inchi_to_amchi(ich, printlog=True, convert=True):
-    """ For an InChI string with stereo convert to an AMChI
-=======
 def inchi_to_amchi(ich, convert=True, printlog=True):
     """For an InChI string with stereo convert to an AMChI
->>>>>>> 4d11930a
-
         Since stereo conversions are expensive, function checks
         if input string is an InChI, w/ stereo, for species
         with resonance stabilization. Then it attempts the
