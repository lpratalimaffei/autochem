""" graph functions that depend on stereo assignments

BEFORE ADDING ANYTHING, SEE IMPORT HIERARCHY IN __init__.py!!!!
"""

import functools
import itertools
import numpy
from automol import util
import automol.geom.base    # !!!!
from automol.util import dict_
from automol.graph.base._core import atom_keys
from automol.graph.base._core import atom_stereo_parities
from automol.graph.base._core import bond_stereo_parities
from automol.graph.base._core import set_atom_stereo_parities
from automol.graph.base._core import set_bond_stereo_parities
from automol.graph.base._core import frozen
from automol.graph.base._core import has_stereo
from automol.graph.base._core import without_stereo_parities
from automol.graph.base._core import atoms_neighbor_atom_keys
from automol.graph.base._algo import rings_atom_keys
from automol.graph.base._algo import branch
from automol.graph.base._canon import stereogenic_atom_keys
from automol.graph.base._canon import stereogenic_bond_keys
from automol.graph.base._canon import to_local_stereo
<<<<<<< HEAD
from automol.graph.base._canon import atom_parity_evaluator_from_geometry_
from automol.graph.base._canon import bond_parity_evaluator_from_geometry_
=======
from automol.graph.base._canon import parity_evaluator_from_geometry_
>>>>>>> 4eead88f


# # core functions
def stereomers(gra):
    """ all stereomers, ignoring this graph's assignments
    """
    bool_vals = (False, True)

    def _expand_atom_stereo(sgr):
        atm_ste_keys = stereogenic_atom_keys(sgr)
        nste_atms = len(atm_ste_keys)
        sgrs = [set_atom_stereo_parities(sgr, dict(zip(atm_ste_keys,
                                                       atm_ste_par_vals)))
                for atm_ste_par_vals
                in itertools.product(bool_vals, repeat=nste_atms)]
        return sgrs

    def _expand_bond_stereo(sgr):
        bnd_ste_keys = stereogenic_bond_keys(sgr)
        nste_bnds = len(bnd_ste_keys)
        sgrs = [set_bond_stereo_parities(sgr, dict(zip(bnd_ste_keys,
                                                       bnd_ste_par_vals)))
                for bnd_ste_par_vals
                in itertools.product(bool_vals, repeat=nste_bnds)]
        return sgrs

    last_sgrs = []
    sgrs = [without_stereo_parities(gra)]

    while sgrs != last_sgrs:
        last_sgrs = sgrs
        sgrs = list(itertools.chain(*map(_expand_atom_stereo, sgrs)))
        sgrs = list(itertools.chain(*map(_expand_bond_stereo, sgrs)))

    return tuple(sorted(sgrs, key=frozen))


def substereomers(gra):
    """ all stereomers compatible with this graph's assignments
    """
    _assigned = functools.partial(
        dict_.filter_by_value, func=lambda x: x is not None)

    known_atm_ste_par_dct = _assigned(atom_stereo_parities(gra))
    known_bnd_ste_par_dct = _assigned(bond_stereo_parities(gra))

    def _is_compatible(sgr):
        atm_ste_par_dct = _assigned(atom_stereo_parities(sgr))
        bnd_ste_par_dct = _assigned(bond_stereo_parities(sgr))
        _compat_atm_assgns = (set(known_atm_ste_par_dct.items()) <=
                              set(atm_ste_par_dct.items()))
        _compat_bnd_assgns = (set(known_bnd_ste_par_dct.items()) <=
                              set(bnd_ste_par_dct.items()))
        return _compat_atm_assgns and _compat_bnd_assgns

    sgrs = tuple(filter(_is_compatible, stereomers(gra)))
    return sgrs


# # stereo evaluation
def local_atom_stereo_parity_from_geometry(gra, atm_key, geo,
                                           geo_idx_dct=None):
    """ Determine the local stereo parity of an atom from a geometry

        Local stereo parities are given relative to the indices of neighboring
        atoms.

        :param gra: molecular graph with stereo parities
        :type gra: automol graph data structure
        :param atm_key: the atom whose parity is to be determined
        :type atm_key: int
        :param geo: molecular geometry
        :type geo: automol geometry data structure
        :param geo_idx_dct: If they don't already match, specify which graph
            keys correspond to which geometry indices.
        :type geo_idx_dct: dict[int: int]
    """
    atm_keys = atom_keys(gra)
<<<<<<< HEAD
    atm_par_eval_ = atom_parity_evaluator_from_geometry_(
        gra, geo, geo_idx_dct=geo_idx_dct)
    atm_par_ = atm_par_eval_(dict(zip(atm_keys, atm_keys)))
    return atm_par_(atm_key)
=======
    pri_dct = dict(zip(atm_keys, atm_keys))
    par_eval_ = parity_evaluator_from_geometry_(
        gra, geo, geo_idx_dct=geo_idx_dct)
    par = par_eval_(pri_dct)(atm_key)
    return par
>>>>>>> 4eead88f


def local_bond_stereo_parity_from_geometry(gra, bnd_key, geo,
                                           geo_idx_dct=None):
    """ Determine the local stereo parity of a bond from a geometry

        Local stereo parities are given relative to the indices of neighboring
        atoms.

        :param gra: molecular graph with stereo parities
        :type gra: automol graph data structure
        :param bnd_key: the bond whose parity is to be determined
        :type bnd_key: int
        :param geo: molecular geometry
        :type geo: automol geometry data structure
        :param geo_idx_dct: If they don't already match, specify which graph
            keys correspond to which geometry indices.
        :type geo_idx_dct: dict[int: int]
    """
    atm_keys = atom_keys(gra)
<<<<<<< HEAD
    bnd_par_eval_ = bond_parity_evaluator_from_geometry_(
        gra, geo, geo_idx_dct=geo_idx_dct)
    bnd_par_ = bnd_par_eval_(dict(zip(atm_keys, atm_keys)))
    return bnd_par_(bnd_key)
=======
    pri_dct = dict(zip(atm_keys, atm_keys))
    par_eval_ = parity_evaluator_from_geometry_(
        gra, geo, geo_idx_dct=geo_idx_dct)
    par = par_eval_(pri_dct)(bnd_key)
    return par
>>>>>>> 4eead88f


# # stereo correction
def stereo_corrected_geometry(gra, geo, geo_idx_dct=None, local_stereo=False):
    """ Obtain a geometry corrected for stereo parities based on a graph

        :param gra: molecular graph with stereo parities
        :type gra: automol graph data structure
        :param geo: molecular geometry
        :type geo: automol geometry data structure
        :param geo_idx_dct: If they don't already match, specify which graph
            keys correspond to which geometry indices.
        :type geo_idx_dct: dict[int: int]
        :param local_stereo: is this graph using local instead of canonical
            stereo?
        :type local_stereo: bool
        :returns: a molecular geometry with corrected stereo
    """
    sgr = gra if local_stereo else to_local_stereo(gra)
    gra = without_stereo_parities(gra)

    if has_stereo(sgr):
        full_atm_par_dct = atom_stereo_parities(sgr)
        full_bnd_par_dct = bond_stereo_parities(sgr)

        atm_keys = set()
        bnd_keys = set()

        last_gra = None

        while last_gra != gra:
            last_gra = gra

            atm_keys.update(stereogenic_atom_keys(gra))
            bnd_keys.update(stereogenic_bond_keys(gra))

            atm_par_dct = {k: full_atm_par_dct[k] for k in atm_keys}
            bnd_par_dct = {k: full_bnd_par_dct[k] for k in bnd_keys}
            geo, gra = _local_atom_stereo_corrected_geometry(
                gra, atm_par_dct, geo, geo_idx_dct)
            geo, gra = _local_bond_stereo_corrected_geometry(
                gra, bnd_par_dct, geo, geo_idx_dct)

    return geo


def _local_atom_stereo_corrected_geometry(gra, atm_par_dct, geo,
                                          geo_idx_dct=None):
    """ Correct a geometry to match local atom stereo assignments.

        :param gra: molecular graph
        :type gra: automol graph data structure
        :param atm_par_dct: local atom parities (local means relative to the
            neighboring atom keys)
        :type atm_par_dct: dict
        :param geo: molecular geometry
        :type geo: automol geometry data structure
        :param geo_idx_dct: If they don't already match, specify which graph
            keys correspond to which geometry indices.
        :type geo_idx_dct: dict[int: int]
    """
    atm_keys = atom_keys(gra)
    ring_atm_keys = set(itertools.chain(*rings_atom_keys(gra)))
    atm_ngb_keys_dct = atoms_neighbor_atom_keys(gra)

    geo_idx_dct = (geo_idx_dct if geo_idx_dct is not None
                   else {k: i for i, k in enumerate(atm_keys)})

    # Create a parity evaluator
<<<<<<< HEAD
    atm_par_eval_ = atom_parity_evaluator_from_geometry_(
        gra, geo, geo_idx_dct=geo_idx_dct)
    atm_par_ = atm_par_eval_(dict(zip(atm_keys, atm_keys)))
=======
    pri_dct = dict(zip(atm_keys, atm_keys))
    par_eval_ = parity_evaluator_from_geometry_(
        gra, geo, geo_idx_dct=geo_idx_dct)
    par_ = par_eval_(pri_dct)
>>>>>>> 4eead88f

    ste_atm_keys = list(atm_par_dct.keys())
    for atm_key in ste_atm_keys:
        par = atm_par_dct[atm_key]
<<<<<<< HEAD
        curr_par = atm_par_(atm_key)
=======
        curr_par = par_(atm_key)
>>>>>>> 4eead88f

        if curr_par != par:
            atm_ngb_keys = atm_ngb_keys_dct[atm_key]
            # for now, we simply exclude rings from the pivot keys
            # (will not work for stereo atom at the intersection of two rings)
            atm_piv_keys = list(atm_ngb_keys - ring_atm_keys)[:2]
            assert len(atm_piv_keys) == 2
            atm3_key, atm4_key = atm_piv_keys

            # get coordinates
            xyzs = automol.geom.base.coordinates(geo)
            atm_xyz = xyzs[geo_idx_dct[atm_key]]
            atm3_xyz = xyzs[geo_idx_dct[atm3_key]]
            atm4_xyz = xyzs[geo_idx_dct[atm4_key]]

            # do the rotation
            rot_axis = util.vec.unit_bisector(
                atm3_xyz, atm4_xyz, orig_xyz=atm_xyz)

            rot_atm_keys = (
                atom_keys(branch(gra, atm_key, {atm_key, atm3_key})) |
                atom_keys(branch(gra, atm_key, {atm_key, atm4_key})))
            rot_idxs = list(map(geo_idx_dct.__getitem__, rot_atm_keys))

            geo = automol.geom.rotate(
                geo, rot_axis, numpy.pi, orig_xyz=atm_xyz, idxs=rot_idxs)

        gra = set_atom_stereo_parities(gra, {atm_key: par})

    return geo, gra


def _local_bond_stereo_corrected_geometry(gra, bnd_par_dct, geo,
                                          geo_idx_dct=None):
    """ Correct a geometry to match local bond stereo assignments.

        :param gra: molecular graph
        :type gra: automol graph data structure
        :param bnd_par_dct: local bond parities (local means relative to the
            neighboring atom keys)
        :type bnd_par_dct: dict
        :param geo: molecular geometry
        :type geo: automol geometry data structure
        :param geo_idx_dct: If they don't already match, specify which graph
            keys correspond to which geometry indices.
        :type geo_idx_dct: dict[int: int]
    """
    atm_keys = atom_keys(gra)
    bnd_keys = list(bnd_par_dct.keys())

    geo_idx_dct = (geo_idx_dct if geo_idx_dct is not None
                   else {k: i for i, k in enumerate(atm_keys)})

<<<<<<< HEAD
    # Create a parity evaluator
    bnd_par_eval_ = bond_parity_evaluator_from_geometry_(
        gra, geo, geo_idx_dct=geo_idx_dct)
    bnd_par_ = bnd_par_eval_(dict(zip(atm_keys, atm_keys)))

    for bnd_key in bnd_keys:
        par = bnd_par_dct[bnd_key]
        curr_par = bnd_par_(bnd_key)
=======
    # Create a local parity evaluator
    pri_dct = dict(zip(atm_keys, atm_keys))
    par_eval_ = parity_evaluator_from_geometry_(
        gra, geo, geo_idx_dct=geo_idx_dct)
    par_ = par_eval_(pri_dct)

    for bnd_key in bnd_keys:
        par = bnd_par_dct[bnd_key]
        curr_par = par_(bnd_key)
>>>>>>> 4eead88f

        if curr_par != par:
            xyzs = automol.geom.base.coordinates(geo)

            atm1_key, atm2_key = bnd_key
            atm1_xyz = xyzs[geo_idx_dct[atm1_key]]
            atm2_xyz = xyzs[geo_idx_dct[atm2_key]]

            rot_axis = numpy.subtract(atm2_xyz, atm1_xyz)

            rot_atm_keys = atom_keys(
                branch(gra, atm1_key, {atm1_key, atm2_key}))

            rot_idxs = list(map(geo_idx_dct.__getitem__, rot_atm_keys))

            geo = automol.geom.rotate(
                geo, rot_axis, numpy.pi, orig_xyz=atm1_xyz, idxs=rot_idxs)

        gra = set_bond_stereo_parities(gra, {bnd_key: par})

    return geo, gra<|MERGE_RESOLUTION|>--- conflicted
+++ resolved
@@ -23,12 +23,7 @@
 from automol.graph.base._canon import stereogenic_atom_keys
 from automol.graph.base._canon import stereogenic_bond_keys
 from automol.graph.base._canon import to_local_stereo
-<<<<<<< HEAD
-from automol.graph.base._canon import atom_parity_evaluator_from_geometry_
-from automol.graph.base._canon import bond_parity_evaluator_from_geometry_
-=======
 from automol.graph.base._canon import parity_evaluator_from_geometry_
->>>>>>> 4eead88f
 
 
 # # core functions
@@ -107,18 +102,11 @@
         :type geo_idx_dct: dict[int: int]
     """
     atm_keys = atom_keys(gra)
-<<<<<<< HEAD
-    atm_par_eval_ = atom_parity_evaluator_from_geometry_(
-        gra, geo, geo_idx_dct=geo_idx_dct)
-    atm_par_ = atm_par_eval_(dict(zip(atm_keys, atm_keys)))
-    return atm_par_(atm_key)
-=======
     pri_dct = dict(zip(atm_keys, atm_keys))
     par_eval_ = parity_evaluator_from_geometry_(
         gra, geo, geo_idx_dct=geo_idx_dct)
     par = par_eval_(pri_dct)(atm_key)
     return par
->>>>>>> 4eead88f
 
 
 def local_bond_stereo_parity_from_geometry(gra, bnd_key, geo,
@@ -139,18 +127,11 @@
         :type geo_idx_dct: dict[int: int]
     """
     atm_keys = atom_keys(gra)
-<<<<<<< HEAD
-    bnd_par_eval_ = bond_parity_evaluator_from_geometry_(
-        gra, geo, geo_idx_dct=geo_idx_dct)
-    bnd_par_ = bnd_par_eval_(dict(zip(atm_keys, atm_keys)))
-    return bnd_par_(bnd_key)
-=======
     pri_dct = dict(zip(atm_keys, atm_keys))
     par_eval_ = parity_evaluator_from_geometry_(
         gra, geo, geo_idx_dct=geo_idx_dct)
     par = par_eval_(pri_dct)(bnd_key)
     return par
->>>>>>> 4eead88f
 
 
 # # stereo correction
@@ -220,25 +201,15 @@
                    else {k: i for i, k in enumerate(atm_keys)})
 
     # Create a parity evaluator
-<<<<<<< HEAD
-    atm_par_eval_ = atom_parity_evaluator_from_geometry_(
-        gra, geo, geo_idx_dct=geo_idx_dct)
-    atm_par_ = atm_par_eval_(dict(zip(atm_keys, atm_keys)))
-=======
     pri_dct = dict(zip(atm_keys, atm_keys))
     par_eval_ = parity_evaluator_from_geometry_(
         gra, geo, geo_idx_dct=geo_idx_dct)
     par_ = par_eval_(pri_dct)
->>>>>>> 4eead88f
 
     ste_atm_keys = list(atm_par_dct.keys())
     for atm_key in ste_atm_keys:
         par = atm_par_dct[atm_key]
-<<<<<<< HEAD
-        curr_par = atm_par_(atm_key)
-=======
         curr_par = par_(atm_key)
->>>>>>> 4eead88f
 
         if curr_par != par:
             atm_ngb_keys = atm_ngb_keys_dct[atm_key]
@@ -292,16 +263,6 @@
     geo_idx_dct = (geo_idx_dct if geo_idx_dct is not None
                    else {k: i for i, k in enumerate(atm_keys)})
 
-<<<<<<< HEAD
-    # Create a parity evaluator
-    bnd_par_eval_ = bond_parity_evaluator_from_geometry_(
-        gra, geo, geo_idx_dct=geo_idx_dct)
-    bnd_par_ = bnd_par_eval_(dict(zip(atm_keys, atm_keys)))
-
-    for bnd_key in bnd_keys:
-        par = bnd_par_dct[bnd_key]
-        curr_par = bnd_par_(bnd_key)
-=======
     # Create a local parity evaluator
     pri_dct = dict(zip(atm_keys, atm_keys))
     par_eval_ = parity_evaluator_from_geometry_(
@@ -311,7 +272,6 @@
     for bnd_key in bnd_keys:
         par = bnd_par_dct[bnd_key]
         curr_par = par_(bnd_key)
->>>>>>> 4eead88f
 
         if curr_par != par:
             xyzs = automol.geom.base.coordinates(geo)
