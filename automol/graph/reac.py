--- conflicted
+++ resolved
@@ -275,8 +275,6 @@
                     prd_gra = union_from_sequence(prd_gras)
                     atm_key_dct = full_isomorphism(rct_gra_, prd_gra)
 
-<<<<<<< HEAD
-=======
                 atm1_key, = brk_bnd_key1 - cent_frag_atm_keys
                 atm2_key, = brk_bnd_key2 - cent_frag_atm_keys
 
@@ -308,19 +306,14 @@
                     prd_gra = union_from_sequence(prd_gras)
                     atm_key_dct = full_isomorphism(rct_gra_, prd_gra)
                     # print('atmkeydct', atm_key_dct)
->>>>>>> fe4cd3b6
                     if atm_key_dct:
                         tra = trans.from_data(
                             frm_bnd_keys=[frm_bnd_key],
                             brk_bnd_keys=[brk_bnd_key1, brk_bnd_key2])
                         tras.append(tra)
-<<<<<<< HEAD
+
                         rct_idxs = (0,)
-=======
-
-                        rct_idxs = (0,)
-
->>>>>>> fe4cd3b6
+
                         cent_prd_atm_keys = frozenset(
                             map(atm_key_dct.__getitem__, cent_frag_atm_keys))
 
